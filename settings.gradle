--- conflicted
+++ resolved
@@ -1,17 +1,5 @@
 pluginManagement {
     plugins {
-<<<<<<< HEAD
-        id "com.github.ben-manes.versions" version "0.36.0"
-        id "com.github.spotbugs" version "4.6.0"
-        id "com.jfrog.bintray" version "1.8.4"
-        id "org.javamodularity.moduleplugin" version "1.5.0" // DO NOT USE 1.6.0
-        id "org.openjfx.javafxplugin" version "0.0.8"
-        id 'com.adarshr.test-logger' version '2.1.1'
-        id 'nebula.facet' version '7.0.7'
-        id 'nebula.maven-publish' version '17.0.5'
-        id 'org.beryx.jlink' version "2.23.3"
-        id 'org.kordamp.gradle.jdeps' version '0.12.0'
-=======
         id "com.github.ben-manes.versions" version "0.41.0"
         id "com.github.spotbugs" version "5.0.3"
         id "com.jfrog.bintray" version "1.8.4"
@@ -20,7 +8,6 @@
         id 'nebula.facet' version '7.0.7'
         id 'nebula.maven-publish' version '17.0.5'
         id 'org.beryx.jlink' version "2.24.4"
->>>>>>> e9deaff6
     }
 }
 
