package org.mbari.cthulhu.ui.components.annotationview;

import javafx.application.Platform;
import javafx.geometry.BoundingBox;
import javafx.geometry.Bounds;
import javafx.scene.Node;
import javafx.scene.input.KeyCode;
import javafx.scene.input.KeyEvent;
import javafx.scene.input.MouseEvent;
import javafx.scene.paint.Color;
import javafx.scene.shape.Rectangle;
import org.mbari.cthulhu.model.Annotation;
import org.mbari.cthulhu.settings.Settings;
import org.mbari.cthulhu.ui.components.imageview.ResizableImageView;
import org.mbari.cthulhu.ui.player.PlayerComponent;
import org.slf4j.Logger;
import org.slf4j.LoggerFactory;

import java.util.*;
import java.util.function.Consumer;

import static java.util.stream.Collectors.toList;
import static java.util.stream.Collectors.toSet;
import static org.mbari.cthulhu.app.CthulhuApplication.application;
import static org.mbari.cthulhu.ui.components.annotationview.ResourceFactory.*;

/**
 * A component that provides an interactive overlay for creating video annotations.
 * <p>
 * Creating an allocation does <em>not</em> immediately add it to the view, it is the remit of the caller to accept, or
 * not, the new annotation and specifically add it to the view if appropriate.
 * <p>
 * Similarly, it is the responsibility of some other component to manage what annotations are shown, when, and for how
 * long.
 */
public class AnnotationImageView extends ResizableImageView implements BoxEditHandler.Listener {

    private static final Logger log = LoggerFactory.getLogger(AnnotationImageView.class);

    private static final KeyCode CANCEL_KEY_CODE = KeyCode.ESCAPE;
    
    private static final KeyCode EDIT_KEY_CODE = KeyCode.E;

    private final Rectangle cursorRectangle = createCursorRectangle();

    private final Rectangle dragRectangle = createDragRectangle();
    
    private final BoxEditHandler boxEditHandler = new BoxEditHandler(this);
    
    private final PlayerComponent playerComponent;

    /**
     * Callback invoked when a new annotation is created.
     */
    private Consumer<Annotation> onNewAnnotation;

    /**
     * Map of all currently active annotation components, keyed by their unique identifier.
     * <p>
     * This map contains only the currently active annotation components, i.e. those components that are visible in the view at the present time.
     */
    private Map<UUID, AnnotationComponent> annotationsById = new HashMap<>();

    /**
     * Elapsed time in the video (in milliseconds) when the mouse button was pressed to start creating an annotation.
     * Variable also used when starting to edit an existing box.
     */
    private long mousePressedTime;

    /**
     * Anchor coordinate for mouse drags.
     * <p>
     * A value of -1 means that the drag is not active.
     */
    private double anchorX = -1d;
    private double anchorY = -1d;

    /**
     * Create a view with an interactive overlay for creating video annotations.
     *
     * @param playerComponent the associated player component
     */
    public AnnotationImageView(PlayerComponent playerComponent) {
        super(playerComponent.videoImageView());

        this.playerComponent = playerComponent;

        getChildren().addAll(cursorRectangle, dragRectangle);
        getChildren().addAll(boxEditHandler.getComponents());

        registerEventHandlers();
    }

    private void registerEventHandlers() {
        imageView.setOnMouseEntered(this::mouseEntered);
        imageView.setOnMouseExited(this::mouseExited);
        imageView.setOnMouseMoved(this::mouseMoved);
        imageView.setOnMousePressed(this::mousePressed);
        imageView.setOnMouseDragged(this::mouseDragged);
        imageView.setOnMouseReleased(this::mouseReleased);

        setOnKeyPressed(this::keyPressed);
    
        playerComponent.eventSource().time().subscribe(this::handleTimeChanged);

        application().settingsChanged().subscribe(this::settingsChanged);
    }

    // Deactivate box editing if media is resumed playing
    private void handleTimeChanged(long ignored) {
        if (boxEditHandler.isActive()) {
            log.debug("handleTimeChanged: deactivating box edit handling");
            boxEditHandler.deactivateHandling();
            mousePressedTime = -1L;
            anchorX = anchorY = -1d;
            dragRectangle.setVisible(false);
        }
    }
    
    private void mouseEntered(MouseEvent event) {
        cursorRectangle.setVisible(application().settings().annotations().creation().enableCursor());
    }

    private void mouseExited(MouseEvent event) {
        cursorRectangle.setVisible(false);
    }

    private void mouseMoved(MouseEvent event) {
        cursorRectangle.setX(event.getX());
        cursorRectangle.setY(event.getY());
    }

    private void mousePressed(MouseEvent event) {
        requestFocus();

        mousePressedTime = playerComponent.mediaPlayer().status().time();
        double x = event.getX();
        double y = event.getY();
        log.debug("mousePressed x={} y={} mousePressedTime={}", x, y, mousePressedTime);
    
        if (boxEditHandler.isActive()) {
            boxEditHandler.mousePressed(x, y);
        }
        else {
            // brand new box started to be drawn
            startDragRectangle(x, y, 0, 0, x, y);
        }
    }
    
    public void startDragRectangle(double anchorX, double anchorY, double width, double height, double x, double y) {
        this.anchorX = anchorX;
        this.anchorY = anchorY;
        dragRectangle.setX(anchorX);
        dragRectangle.setY(anchorY);
        dragRectangle.setWidth(width);
        dragRectangle.setHeight(height);
        dragRectangle.setVisible(true);
        dragRectangle.toFront();
    
        continueDragRectangle(x, y);
    }

    private void mouseDragged(MouseEvent event) {
        double x = event.getX();
        double y = event.getY();
        if (boxEditHandler.isActive()) {
            boxEditHandler.mouseDragged(x, y);
        }
        else {
            log.debug("mouseDragged x={} y={}", x, y);
            continueDragRectangle(x, y);
        }
    }
    
    /**
     * Called in the case of creating a brand new box or resizing an existing one,
     * so this is related with dragging a corner of the box.
     * A constrain is applied so the rectangle is within the underlying video view.
     */
    public void continueDragRectangle(double x, double y) {

        // Constrain the drag rectangle the display bounds of the underlying video view
        Bounds videoViewBounds = videoViewBounds();

        // Tighten the constraint to prevent the border being drawn outside the image
        int borderSize = application().settings().annotations().creation().borderSize();

        x = Math.min(x, videoViewBounds.getWidth() - borderSize);
        x = Math.max(x, borderSize);

        y = Math.min(y, videoViewBounds.getHeight() - borderSize);
        y = Math.max(y, borderSize);

        dragRectangle.setWidth(Math.abs(x - anchorX));
        dragRectangle.setHeight(Math.abs(y - anchorY));
        dragRectangle.setX(Math.min(anchorX, x));
        dragRectangle.setY(Math.min(anchorY, y));

        cursorRectangle.setX(x);
        cursorRectangle.setY(y);
    }
    
    /**
     * Called in the case of repositioning an existing box.
     * The rectangle is constrained to remain within the underlying video view.
     */
    public void moveDragRectangle(double x, double y, final double w, final double h) {
        //log.debug("moveDragRectangle: x={} y={} w={} h={}", x, y, w, h);
        Bounds videoViewBounds = videoViewBounds();
        int borderSize = application().settings().annotations().creation().borderSize();
        
        double maxX = videoViewBounds.getWidth() - borderSize;
        double maxY = videoViewBounds.getHeight() - borderSize;
    
        x = Math.max(x, borderSize);
        x = Math.min(x, maxX - w);
        
        y = Math.max(y, borderSize);
        y = Math.min(y, maxY - h);
        
        dragRectangle.setX(x);
        dragRectangle.setY(y);
        dragRectangle.setWidth(w);
        dragRectangle.setHeight(h);
        dragRectangle.setVisible(true);
        dragRectangle.toFront();
    }

    private void mouseReleased(MouseEvent event) {
        if (boxEditHandler.isActive()) {
            boxEditHandler.mouseReleased();
        }
        else {
            // possibly ending a brand new box
            completeDragRectangle(null);
        }
    }
    
    /**
     * Completes a box being drawn.
     * Handles brand-new box, or the editing of an existing box.
     *
     * @param id  `null` indicating this is a brand new box;
     *            otherwise, the ID of existing box whose editing has just been completed.
     */
    public void completeDragRectangle(UUID id) {
        log.debug("completeDragRectangle: id={} mousePressedTime={}", id, mousePressedTime);
        dragRectangle.setVisible(false);
        if (dragRectangle.getWidth() > 0 && dragRectangle.getHeight() > 0) {
            if (id != null) {
                // first, remove existing box:
                log.debug("completeDragRectangle: removing existing box with id={}", id);
                remove(Collections.singleton(id));
                // notify the network sink:
                application().localization().removeLocalization(id);
                // then, the just updated box is added below.
<<<<<<< HEAD

                // TODO create a newAnnotation method that creates an annotation using an exising UUID
                // (localization UUID which maps to a VARS association)
                newAnnotation(id);
            }
            else {
                // Else: it's a brand-new annotation.
                newAnnotation();
            }

=======
            }
            // Else: it's a brand-new annotation.
            
            newAnnotation();
>>>>>>> b48d593a
        }

        mousePressedTime = -1L;
        anchorX = anchorY = -1d;
    }
    
    public void deleteDragRectangle(UUID id) {
        if (id != null) {
            log.debug("deleteDragRectangle: id={}", id);
            remove(Collections.singleton(id));
            application().localization().removeLocalization(id);
        }
        cancelDragRectangle();
    }
    
    public void cancelDragRectangle() {
        dragRectangle.setWidth(0);
        dragRectangle.setHeight(0);
        dragRectangle.setVisible(false);
        mousePressedTime = -1L;
        anchorX = anchorY = -1d;
    }
    
    private void keyPressed(KeyEvent event) {
        //log.debug("keyPressed: event={}", event);
        final KeyCode keyCode = event.getCode();

        if (CANCEL_KEY_CODE == keyCode) {
            cancelDragRectangle();
            boxEditHandler.deactivateHandling();
        }
        else if (EDIT_KEY_CODE == keyCode) {
            startBoxEditHandling();
        }
        else if (KeyCode.DELETE == keyCode && event.isShiftDown()) {
            boxEditHandler.deleteRequested();
        }
    }
    
    /**
     * Start box editing, only if media is paused, editing is not already happening,
     * and only when one single annotation is currently selected.
     */
    private void startBoxEditHandling() {
        if (playerComponent.mediaPlayer().status().isPlaying()) {
            return;
        }
        if (boxEditHandler.isActive()) {
            return;
        }
        
        // get selected annotation components:
        List<Node> annotationComponents = getChildren()
            .filtered(child ->
                (child instanceof AnnotationComponent) &&
                ((AnnotationComponent) child).isSelected()
            );

        // for now, only handling one selection:
        if (annotationComponents.size() == 1) {
            mousePressedTime = playerComponent.mediaPlayer().status().time();
            // which should equal annotationComponent.annotation().startTime().
            AnnotationComponent annotationComponent = (AnnotationComponent) annotationComponents.get(0);
            UUID id = annotationComponent.annotation().id();
            double lx = annotationComponent.getLayoutX();
            double ly = annotationComponent.getLayoutY();
            Rectangle r = annotationComponent.getRectangle();
            BoundingBox bb = new BoundingBox(lx, ly, r.getWidth(), r.getHeight());
            Platform.runLater(() -> boxEditHandler.activateHandling(id, bb));
        }
    }

    /**
     * Invoked when a new annotation was created.
     * <p>
     * This does <em>not</em> create the visual representation of the annotation, nor even add that annotation as a
     * child of this component - rather it passes the new annotation to to the callback which is then in control of the
     * annotation's display.
     */
    private void newAnnotation() {
<<<<<<< HEAD
        newAnnotation(UUID.randomUUID());
    }

    private void newAnnotation(UUID id) {
=======
>>>>>>> b48d593a
        log.trace("newAnnotation()");

        BoundingBox displayBounds = new BoundingBox(dragRectangle.getX(), dragRectangle.getY(), dragRectangle.getWidth(), dragRectangle.getHeight());
        log.trace("displayBounds={}", displayBounds);

        BoundingBox absoluteBounds = displayToAbsoluteBounds(dragRectangle);
        log.trace("absoluteBounds={}", absoluteBounds);

<<<<<<< HEAD
        Annotation annotation = new Annotation(id, mousePressedTime, absoluteBounds);
=======
        Annotation annotation = new Annotation(mousePressedTime, absoluteBounds);
>>>>>>> b48d593a
        log.trace("annotation={}", annotation);

        if (onNewAnnotation != null) {
            onNewAnnotation.accept(annotation);
        } else {
            log.warn("No callback for new annotations");
        }
    }

    private void settingsChanged(Settings settings) {
        log.trace("settingsChanged()");

        cursorRectangle.setVisible(settings.annotations().creation().enableCursor());
        cursorRectangle.setWidth(settings.annotations().creation().cursorSize());
        cursorRectangle.setHeight(settings.annotations().creation().cursorSize());
        cursorRectangle.setFill(Color.web(settings.annotations().creation().cursorColour()));

        dragRectangle.setStroke(Color.web(application().settings().annotations().creation().borderColour()));
        dragRectangle.setStrokeWidth(application().settings().annotations().creation().borderSize());

        getChildren()
            .filtered(child -> child instanceof AnnotationComponent)
            .forEach(annotationComponent -> ((AnnotationComponent) annotationComponent).settingsChanged());
    }

    /**
     * Set the callback to invoke when a new annotation is created.
     *
     * @param onNewAnnotation the annotation that was created
     */
    public void setOnNewAnnotation(Consumer<Annotation> onNewAnnotation) {
        this.onNewAnnotation = onNewAnnotation;
    }

    /**
     * Add a video annotation to the view.
     * <p>
     * This adds the visual representation of an annotation and overlays it on the video view.
     *
     * @param annotation annotation to add
     */
    public void add(Annotation annotation) {
        log.trace("add(annotation={})", annotation);
        if (annotationsById.containsKey(annotation.id())) {
            log.debug("Not adding already added annotation with same UUID");
            return;
        }
        AnnotationComponent annotationComponent = new AnnotationComponent(annotation);
        annotationComponent.select(annotation.selected());
        BoundingBox absoluteBounds = annotationComponent.annotation().bounds();
        add(annotationComponent);
        annotationComponent.setBounds(absoluteToDisplayBounds(absoluteBounds));
        annotationsById.put(annotation.id(), annotationComponent);
    }

    public void update(Annotation annotation, AnnotationComponent annotationComponent) {
        annotationComponent.setCaption(annotation.caption().orElse(null));
        annotationComponent.setBounds(absoluteToDisplayBounds(annotation.bounds()));
    }

    /**
     * Add one or more annotations to the view.
     *
     * @param annotations annotations to add
     */
    public void add(List<Annotation> annotations) {
        log.trace("add(annotations={})", annotations);
        annotations.forEach(this::add);
    }

    /**
     * Remove one or more annotations, given their unique identifier.
     *
     * @param idsToRemove collection of unique identifiers of the annotations to remove
     */
    public void remove(Set<UUID> idsToRemove) {
        log.trace("remove(idsToRemove={})", idsToRemove);
        List<AnnotationComponent> componentsToRemove = idsToRemove.stream()
            .map(id -> annotationsById.get(id))
            .filter(Objects::nonNull)
            .collect(toList());
        log.trace("componentsToRemove={}", componentsToRemove);
        Platform.runLater(() -> getChildren().removeAll(componentsToRemove));
        idsToRemove.forEach(annotationsById::remove);
    }

    public void select(List<UUID> annotations) {
        boxEditHandler.deactivateHandling();
        log.debug("select(annotations={})", annotations);
        annotations.stream()
            .map(id -> annotationsById.get(id))
            .filter(Objects::nonNull)
            .forEach(annotationComponent -> annotationComponent.select(true));

        if (!boxEditHandler.isActive()) {
            Platform.runLater(this::startBoxEditHandling);
        }
    }

    public void deselect(List<UUID> annotations) {
        boxEditHandler.deactivateHandling();
        log.debug("deselect(annotations={})", annotations);
        annotations.stream()
            .map(id -> annotationsById.get(id))
            .filter(Objects::nonNull)
            .forEach(annotationComponent -> annotationComponent.select(false));
    }

    @Override
    protected void onNewSize() {
        log.trace("onNewSize()");
        getChildren()
            .filtered(child -> child instanceof AnnotationComponent)
            .forEach(child -> {
                AnnotationComponent annotationComponent = (AnnotationComponent) child;
                BoundingBox absoluteBounds = annotationComponent.annotation().bounds();
                annotationComponent.setBounds(absoluteToDisplayBounds(absoluteBounds));
            });
    }

    /**
     * Set the current annotations.
     * <p>
     * This may result in the deletion of no longer active annotations, updates of existing active annotations, or the addition on new active annotations.
     *
     * @param activeAnnotations
     */
    public void setAnnotations(List<Annotation> activeAnnotations) {
        log.trace("setAnnotations(activeAnnotations={})", activeAnnotations);

        // Start with the set of all currently active ids
        Set<UUID> allIds = activeAnnotations.stream().map(Annotation::id).collect(toSet());
        // Remove the annotations that are not in the set of active ids
        Set<UUID> idsToDelete = annotationsById.keySet().stream()
            .filter(id -> !allIds.contains(id))
            .collect(toSet());
        log.trace("idsToDelete={}", idsToDelete);
        remove(idsToDelete);

        // Now adds or updates, for each of the current active annotations...
        activeAnnotations.forEach(annotation -> {
            // Is there already a visual component for this annotation?
            AnnotationComponent annotationComponent = annotationsById.get(annotation.id());
            if (annotationComponent != null) {
                // We already have a visual component for this, so it must be an update
                update(annotation, annotationComponent);
            } else {
                // We do not already have a visual component fo this, so it must be an add
                add(annotation);
            }
        });
    }

    /**
     * Reset the view, removing all annotations.
     */
    public void reset() {
        log.info("reset()");

        getChildren().removeAll(annotationsById.values());
        annotationsById = new HashMap<>();
    }

}<|MERGE_RESOLUTION|>--- conflicted
+++ resolved
@@ -254,7 +254,6 @@
                 // notify the network sink:
                 application().localization().removeLocalization(id);
                 // then, the just updated box is added below.
-<<<<<<< HEAD
 
                 // TODO create a newAnnotation method that creates an annotation using an exising UUID
                 // (localization UUID which maps to a VARS association)
@@ -262,15 +261,10 @@
             }
             else {
                 // Else: it's a brand-new annotation.
+            
                 newAnnotation();
             }
 
-=======
-            }
-            // Else: it's a brand-new annotation.
-            
-            newAnnotation();
->>>>>>> b48d593a
         }
 
         mousePressedTime = -1L;
@@ -351,13 +345,10 @@
      * annotation's display.
      */
     private void newAnnotation() {
-<<<<<<< HEAD
         newAnnotation(UUID.randomUUID());
     }
 
     private void newAnnotation(UUID id) {
-=======
->>>>>>> b48d593a
         log.trace("newAnnotation()");
 
         BoundingBox displayBounds = new BoundingBox(dragRectangle.getX(), dragRectangle.getY(), dragRectangle.getWidth(), dragRectangle.getHeight());
@@ -366,11 +357,7 @@
         BoundingBox absoluteBounds = displayToAbsoluteBounds(dragRectangle);
         log.trace("absoluteBounds={}", absoluteBounds);
 
-<<<<<<< HEAD
         Annotation annotation = new Annotation(id, mousePressedTime, absoluteBounds);
-=======
-        Annotation annotation = new Annotation(mousePressedTime, absoluteBounds);
->>>>>>> b48d593a
         log.trace("annotation={}", annotation);
 
         if (onNewAnnotation != null) {
