--- conflicted
+++ resolved
@@ -40,11 +40,7 @@
 }
 
 javafx {
-<<<<<<< HEAD
-    version = "15.0.1"
-=======
     version = "17.0.1"
->>>>>>> e9deaff6
     modules = [
             'javafx.base',
             'javafx.controls',
@@ -53,25 +49,6 @@
 }
 
 dependencies {
-<<<<<<< HEAD
-    implementation 'com.google.guava:guava:30.1-jre'
-    implementation 'com.miglayout:miglayout-javafx:5.2'
-    implementation 'info.picocli:picocli-shell-jline3:4.3.2'
-    implementation 'io.reactivex.rxjava3:rxjava:3.0.10'
-    implementation 'org.mbari.vcr4j:vcr4j-sharktopoda-client:4.4.0.jre11'
-    implementation 'org.mbari.vcr4j:vcr4j-sharktopoda:4.4.0.jre11'
-    implementation 'org.slf4j:slf4j-api:2.0.0-alpha1'
-    implementation 'uk.co.caprica:vlcj-file-filters:2.0.0'
-    implementation 'uk.co.caprica:vlcj:4.7.0'
-    runtimeOnly 'ch.qos.logback:logback-classic:1.3.0-alpha4' // 1.3.0-alpha5 does not colorize
-    runtimeOnly 'org.fusesource.jansi:jansi:2.3.1'
-    testCompileOnly 'junit:junit:4.13.2'
-    testImplementation 'org.junit.jupiter:junit-jupiter-api:5.7.1'
-    testImplementation 'info.picocli:picocli:4.6.1'
-    testImplementation 'info.picocli:picocli-shell-jline3:4.6.1'
-    testRuntimeOnly 'org.junit.jupiter:junit-jupiter-engine:5.7.1'
-    testRuntimeOnly 'org.junit.vintage:junit-vintage-engine:5.7.1'
-=======
     implementation 'com.google.guava:guava:31.0.1-jre'
     implementation 'com.miglayout:miglayout-javafx:5.2'
     implementation 'info.picocli:picocli-shell-jline3:4.3.2'
@@ -89,7 +66,6 @@
     testImplementation 'info.picocli:picocli-shell-jline3:4.6.2'
     testRuntimeOnly 'org.junit.jupiter:junit-jupiter-engine:5.8.2'
     testRuntimeOnly 'org.junit.vintage:junit-vintage-engine:5.8.2'
->>>>>>> e9deaff6
 }
 
 
@@ -123,13 +99,8 @@
 
 
 application {
-<<<<<<< HEAD
-//    mainClassName = "org.mbari.cthulhu/org.mbari.cthulhu.CthulhuLauncher"
-    mainClassName = "org.mbari.cthulhu.CthulhuLauncher"
-=======
     // mainClassName = "org.mbari.cthulhu/org.mbari.cthulhu.CthulhuLauncher"
     mainClass = "org.mbari.cthulhu.CthulhuLauncher"
->>>>>>> e9deaff6
     applicationDefaultJvmArgs = runtimeJvmArgs
 }
 
